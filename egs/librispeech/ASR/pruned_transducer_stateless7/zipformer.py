#!/usr/bin/env python3
# Copyright (c)  2021  University of Chinese Academy of Sciences (author: Han Zhu)
#
# See ../../../../LICENSE for clarification regarding multiple authors
#
# Licensed under the Apache License, Version 2.0 (the "License");
# you may not use this file except in compliance with the License.
# You may obtain a copy of the License at
#
#     http://www.apache.org/licenses/LICENSE-2.0
#
# Unless required by applicable law or agreed to in writing, software
# distributed under the License is distributed on an "AS IS" BASIS,
# WITHOUT WARRANTIES OR CONDITIONS OF ANY KIND, either express or implied.
# See the License for the specific language governing permissions and
# limitations under the License.

import copy
import math
import warnings
import itertools
from typing import List, Optional, Tuple, Union
import logging
import torch
import random
from encoder_interface import EncoderInterface
from scaling import (
    ActivationBalancer,
    BasicNorm,
    MaxEig,
    DoubleSwish,
    ScaledConv1d,
    ScaledLinear,  # not as in other dirs.. just scales down initial parameter values.
    Whiten,
    Identity,
    _diag,
    random_clamp,
    penalize_abs_values_gt,
    softmax,
)
from torch import Tensor, nn

from icefall.utils import make_pad_mask
from icefall.dist import get_rank


class Zipformer(EncoderInterface):
    """
    Args:
        num_features (int): Number of input features
        d_model: (int,int): embedding dimension of 2 encoder stacks
        attention_dim: (int,int): attention dimension of 2 encoder stacks
        nhead (int, int): number of heads
        dim_feedforward (int, int): feedforward dimention in 2 encoder stacks
        num_encoder_layers (int): number of encoder layers
        dropout (float): dropout rate
        cnn_module_kernel (int): Kernel size of convolution module
        vgg_frontend (bool): whether to use vgg frontend.
        warmup_batches (float): number of batches to warm up over
    """

    def __init__(
        self,
        num_features: int,
        output_downsampling_factor: int = 2,
        encoder_dims: Tuple[int] = (384, 384),
        attention_dim: Tuple[int] = (256, 256),
        encoder_unmasked_dims: Tuple[int] = (256, 256),
        zipformer_downsampling_factors: Tuple[int] = (2, 4),
        nhead: Tuple[int] = (8, 8),
        feedforward_dim: Tuple[int] = (1536, 2048),
        num_encoder_layers: Tuple[int] = (12, 12),
        dropout: float = 0.1,
        cnn_module_kernels: Tuple[int] = (31, 31),
        pos_dim: int = 4,
        warmup_batches: float = 4000.0,
    ) -> None:
        super(Zipformer, self).__init__()

        self.num_features = num_features
        self.encoder_unmasked_dims = encoder_unmasked_dims
        assert 0 < encoder_dims[0] <= encoder_dims[1]
        self.encoder_dims = encoder_dims
        self.encoder_unmasked_dims = encoder_unmasked_dims
        self.zipformer_downsampling_factors = zipformer_downsampling_factors
        self.output_downsampling_factor = output_downsampling_factor

        # will be written to, see set_batch_count()
        self.batch_count = 0
        self.warmup_end = warmup_batches

        for u,d in zip(encoder_unmasked_dims, encoder_dims):
            assert u <= d

        # self.encoder_embed converts the input of shape (N, T, num_features)
        # to the shape (N, T//subsampling_factor, encoder_dims).
        # That is, it does two things simultaneously:
        #   (1) subsampling: T -> T//2
        #   (2) embedding: num_features -> encoder_dims
        self.encoder_embed = Conv2dSubsampling(num_features, encoder_dims[0],
                                               dropout=dropout)


        # each one will be ZipformerEncoder or DownsampledZipformerEncoder
        encoders = []

        num_encoders = len(encoder_dims)
        for i in range(num_encoders):
            encoder_layer = ZipformerEncoderLayer(
                encoder_dims[i],
                attention_dim[i],
                nhead[i],
                feedforward_dim[i],
                dropout,
                cnn_module_kernels[i],
                pos_dim,
            )

            # For the segment of the warmup period, we let the Conv2dSubsampling
            # layer learn something.  Then we start to warm up the other encoders.
            encoder = ZipformerEncoder(
                encoder_layer,
                num_encoder_layers[i],
                dropout,
                warmup_begin=warmup_batches * (i + 1) / (num_encoders + 1),
                warmup_end=warmup_batches * (i + 2) / (num_encoders + 1)
            )

            if zipformer_downsampling_factors[i] != 1:
                encoder = DownsampledZipformerEncoder(
                    encoder,
                    input_dim=encoder_dims[i-1] if i > 0 else encoder_dims[0],
                    output_dim=encoder_dims[i],
                    downsample=zipformer_downsampling_factors[i],
                )
            encoders.append(encoder)
        self.encoders = nn.ModuleList(encoders)

        # initializes self.skip_layers and self.skip_modules
        self._init_skip_modules()

        self.downsample_output = AttentionDownsample(encoder_dims[-1],
                                                     encoder_dims[-1],
                                                     downsample=output_downsampling_factor)


    def _get_layer_skip_dropout_prob(self):
        if not self.training:
            return 0.0
        batch_count = self.batch_count
        min_dropout_prob = 0.025

        if batch_count > self.warmup_end:
            return min_dropout_prob
        else:
            return 0.5 - (batch_count / self.warmup_end) * (0.5 - min_dropout_prob)

    def _init_skip_modules(self):
        """
        If self.zipformer_downampling_factors = (1, 2, 4, 8, 4, 2), then at the input of layer
        indexed 4 (in zero indexing), with has subsapling_factor=4, we combine the output of
        layers 2 and 3; and at the input of layer indexed 5, which which has subsampling_factor=2,
        we combine the outputs of layers 1 and 5.
        """
        skip_layers = []
        skip_modules = []
        z = self.zipformer_downsampling_factors
        for i in range(len(z)):
            if i <= 1 or z[i-1] <= z[i]:
                skip_layers.append(None)
                skip_modules.append(nn.Identity())
            else:
                # TEMP
                for j in range(i-2, -1, -1):
                    if z[j] <= z[i] or j == 0:
                        # TEMP logging statement.
                        logging.info(f"At encoder stack {i}, which has downsampling_factor={z[i]}, we will "
                                     f"combine the outputs of layers {j} and {i-1}, with downsampling_factors={z[j]} and {z[i-1]}.")
                        skip_layers.append(j)
                        skip_modules.append(SimpleCombiner(self.encoder_dims[j],
                                                           self.encoder_dims[i-1],
                                                           min_weight=(0.0,0.25)))
                        break
        self.skip_layers = skip_layers
        self.skip_modules = nn.ModuleList(skip_modules)

    def get_feature_masks(
            self,
            x: torch.Tensor) -> List[Union[float, Tensor]]:
        """
        In eval mode, returns [1.0] * num_encoders; in training mode, returns a number of
        randomized feature masks, one per encoder.
        On e.g. 15% of frames, these masks will zero out all enocder dims larger than
        some supplied number, e.g. >256, so in effect on those frames we are using
        a smaller encoer dim.

        We generate the random masks at this level because we want the 2 masks to 'agree'
        all the way up the encoder stack. This will mean that the 1st mask will have
        mask values repeated self.zipformer_subsampling_factor times.

        Args:
           x: the embeddings (needed for the shape and dtype and device), of shape
             (num_frames, batch_size, encoder_dims0)
        """
        num_encoders = len(self.encoder_dims)
        if not self.training:
            return [ 1.0 ] * num_encoders

        (num_frames0, batch_size, _encoder_dims0) = x.shape


        assert self.encoder_dims[0] == _encoder_dims0

        max_downsampling_factor = max(self.zipformer_downsampling_factors)

        num_frames_max = (num_frames0 + max_downsampling_factor - 1)


        feature_mask_dropout_prob = 0.15

        # frame_mask_max shape: (num_frames_max, batch_size, 1)
        frame_mask_max = (torch.rand(num_frames_max, batch_size, 1,
                                    device=x.device) >
                          feature_mask_dropout_prob).to(x.dtype)

        feature_masks = []
        for i in range(num_encoders):
            ds = self.zipformer_downsampling_factors[i]
            upsample_factor = (max_downsampling_factor // ds)

            frame_mask = (frame_mask_max.unsqueeze(1).expand(num_frames_max, upsample_factor,
                                                            batch_size, 1)
                          .reshape(num_frames_max * upsample_factor, batch_size, 1))
            num_frames = (num_frames0 + ds - 1) // ds
            frame_mask = frame_mask[:num_frames]
            feature_mask = torch.ones(num_frames, batch_size, self.encoder_dims[i],
                                      dtype=x.dtype, device=x.device)
            u = self.encoder_unmasked_dims[i]
            feature_mask[:, :, u:] *= frame_mask
            feature_masks.append(feature_mask)

        return feature_masks


    def forward(
        self, x: torch.Tensor, x_lens: torch.Tensor,
    ) -> Tuple[torch.Tensor, torch.Tensor]:
        """
        Args:
          x:
            The input tensor. Its shape is (batch_size, seq_len, feature_dim).
          x_lens:
            A tensor of shape (batch_size,) containing the number of frames in
            `x` before padding.
        Returns:
          Return a tuple containing 2 tensors:
            - embeddings: its shape is (batch_size, output_seq_len, encoder_dims[-1])
            - lengths, a tensor of shape (batch_size,) containing the number
              of frames in `embeddings` before padding.
        """
        x = self.encoder_embed(x)

        x = x.permute(1, 0, 2)  # (N, T, C) -> (T, N, C)

        with warnings.catch_warnings():
            warnings.simplefilter("ignore")
            lengths = (x_lens - 7) // 2
        assert x.size(0) == lengths.max().item()
        mask = make_pad_mask(lengths)

        outputs = []
        feature_masks = self.get_feature_masks(x)

        for i, module in enumerate(self.encoders):
            ds = self.zipformer_downsampling_factors[i]
            if self.skip_layers[i] is not None:
                layer_skip_dropout_prob = self._get_layer_skip_dropout_prob()
                if (not self.training) or random.random() > layer_skip_dropout_prob:
                    x = self.skip_modules[i](outputs[self.skip_layers[i]], x)
            x = module(x,
                       feature_mask=feature_masks[i],
                       src_key_padding_mask=None if mask is None else mask[...,::ds])
            outputs.append(x)

        x = self.downsample_output(x)
        # class Downsample has this rounding behavior..
        assert self.output_downsampling_factor == 2
        lengths = (lengths + 1) // 2

        x = x.permute(1, 0, 2)  # (T, N, C) ->(N, T, C)

        return x, lengths


class ZipformerEncoderLayer(nn.Module):
    """
    ZipformerEncoderLayer is made up of self-attn, feedforward and convolution networks.
    See: "Zipformer: Convolution-augmented Transformer for Speech Recognition"

    Args:
        d_model: the number of expected features in the input (required).
        nhead: the number of heads in the multiheadattention models (required).
        feedforward_dim: the dimension of the feedforward network model (default=2048).
        dropout: the dropout value (default=0.1).
        cnn_module_kernel (int): Kernel size of convolution module.

    Examples::
        >>> encoder_layer = ZipformerEncoderLayer(d_model=512, nhead=8)
        >>> src = torch.rand(10, 32, 512)
        >>> pos_emb = torch.rand(32, 19, 512)
        >>> out = encoder_layer(src, pos_emb)
    """
    def __init__(
            self,
            d_model: int,
            attention_dim: int,
            nhead: int,
            feedforward_dim: int = 2048,
            dropout: float = 0.1,
            cnn_module_kernel: int = 31,
            pos_dim: int = 4,
    ) -> None:
        super(ZipformerEncoderLayer, self).__init__()

        self.d_model = d_model

        # will be written to, see set_batch_count()
        self.batch_count = 0

        self.self_attn = RelPositionMultiheadAttention(
            d_model, attention_dim, nhead, pos_dim, dropout=0.0,
        )

        self.squeeze_excite = ModifiedSEModule(d_model)

        self.feed_forward1 = FeedforwardModule(d_model,
                                               feedforward_dim,
                                               dropout)

        self.feed_forward2 = FeedforwardModule(d_model,
                                               feedforward_dim,
                                               dropout)

        self.feed_forward3 = FeedforwardModule(d_model,
                                               feedforward_dim,
                                               dropout)

        self.conv_module1 = ConvolutionModule(d_model,
                                              cnn_module_kernel)

        self.conv_module2 = ConvolutionModule(d_model,
                                              cnn_module_kernel)

        self.norm_final = BasicNorm(d_model)

        self.bypass_scale = nn.Parameter(torch.tensor(0.5))

        # try to ensure the output is close to zero-mean (or at least, zero-median).
        self.balancer = ActivationBalancer(
            d_model, channel_dim=-1,
            min_positive=0.45, max_positive=0.55,
            max_abs=6.0,
        )
        self.whiten = Whiten(num_groups=1,
                             whitening_limit=5.0,
                             prob=(0.025, 0.25),
                             grad_scale=0.01)

    def get_bypass_scale(self):
        if torch.jit.is_scripting() or not self.training:
            return self.bypass_scale
        if random.random() < 0.1:
            # ensure we get grads if self.bypass_scale becomes out of range
            return self.bypass_scale
        # hardcode warmup period for bypass scale
        warmup_period = 20000.0
        initial_clamp_min = 0.75
        final_clamp_min = 0.25
        if self.batch_count > warmup_period:
            clamp_min = final_clamp_min
        else:
            clamp_min = (initial_clamp_min -
                         (self.batch_count / warmup_period) * (initial_clamp_min - final_clamp_min))
        return self.bypass_scale.clamp(min=clamp_min, max=1.0)

    def get_dynamic_dropout_rate(self):
        # return dropout rate for the dynamic modules (self_attn, pooling, convolution); this
        # starts at 0.2 and rapidly decreases to 0.  Its purpose is to keep the training stable
        # at the beginning, by making the network focus on the feedforward modules.
        if torch.jit.is_scripting() or not self.training:
            return 0.0
        warmup_period = 2000.0
        initial_dropout_rate = 0.2
        final_dropout_rate = 0.0
        if self.batch_count > warmup_period:
            return final_dropout_rate
        else:
            return (initial_dropout_rate -
                    (initial_dropout_rate * final_dropout_rate) * (self.batch_count / warmup_period))

    def forward(
        self,
        src: Tensor,
        pos_emb: Tensor,
        src_mask: Optional[Tensor] = None,
        src_key_padding_mask: Optional[Tensor] = None,
    ) -> Tensor:
        """
        Pass the input through the encoder layer.

        Args:
            src: the sequence to the encoder layer (required).
            pos_emb: Positional embedding tensor (required).
            src_mask: the mask for the src sequence (optional).
            src_key_padding_mask: the mask for the src keys per batch (optional).
        batch_split: if not None, this layer will only be applied to

        Shape:
            src: (S, N, E).
            pos_emb: (N, 2*S-1, E)
            src_mask: (S, S).
            src_key_padding_mask: (N, S).
            S is the source sequence length, N is the batch size, E is the feature number
        """
        src_orig = src

        # macaron style feed forward module
        src = src + self.feed_forward1(src)

        # dropout rate for submodules that interact with time.
        dynamic_dropout = self.get_dynamic_dropout_rate()

        # pooling module
        if torch.jit.is_scripting() or random.random() > dynamic_dropout:
            src = src + self.squeeze_excite(src,
                                            key_padding_mask=src_key_padding_mask)

        # multi-headed self-attention module
        use_self_attn = (random.random() > dynamic_dropout)
        if torch.jit.is_scripting() or use_self_attn:
            src_att, attn_weights = self.self_attn(
                src,
                pos_emb=pos_emb,
                attn_mask=src_mask,
                key_padding_mask=src_key_padding_mask,
            )
            src = src + src_att

        # convolution module
        if torch.jit.is_scripting() or random.random() > dynamic_dropout:
            src = src + self.conv_module1(src, src_key_padding_mask=src_key_padding_mask)

        src = src + self.feed_forward2(src)

        if torch.jit.is_scripting() or use_self_attn:
            src = src + self.self_attn.forward2(src, attn_weights)

        if torch.jit.is_scripting() or random.random() > dynamic_dropout:
            src = src + self.conv_module2(src, src_key_padding_mask=src_key_padding_mask)

        src = src + self.feed_forward3(src)

        src = self.norm_final(self.balancer(src))

        delta = src - src_orig

        src = src_orig + delta * self.get_bypass_scale()

        return self.whiten(src)


class ZipformerEncoder(nn.Module):
    r"""ZipformerEncoder is a stack of N encoder layers

    Args:
        encoder_layer: an instance of the ZipformerEncoderLayer() class (required).
        num_layers: the number of sub-encoder-layers in the encoder (required).

    Examples::
        >>> encoder_layer = ZipformerEncoderLayer(d_model=512, nhead=8)
        >>> zipformer_encoder = ZipformerEncoder(encoder_layer, num_layers=6)
        >>> src = torch.rand(10, 32, 512)
        >>> out = zipformer_encoder(src)
    """
    def __init__(
            self,
            encoder_layer: nn.Module,
            num_layers: int,
            dropout: float,
            warmup_begin: float,
            warmup_end: float
    ) -> None:
        super().__init__()
        # will be written to, see set_batch_count() Note: in inference time this
        # may be zero but should be treated as large, we can check if
        # self.training is true.
        self.batch_count = 0
        self.warmup_begin = warmup_begin
        self.warmup_end = warmup_end
        # module_seed is for when we need a random number that is unique to the module but
        # shared across jobs.   It's used to randomly select how many layers to drop,
        # so that we can keep this consistent across worker tasks (for efficiency).
        self.module_seed = torch.randint(0, 1000, ()).item()

        self.encoder_pos = RelPositionalEncoding(encoder_layer.d_model,
                                                 dropout)

        self.layers = nn.ModuleList(
            [copy.deepcopy(encoder_layer) for i in range(num_layers)]
        )
        self.num_layers = num_layers

        assert 0 <= warmup_begin <= warmup_end


        delta = (1. / num_layers) * (warmup_end - warmup_begin)
        cur_begin = warmup_begin
        for i in range(num_layers):
            self.layers[i].warmup_begin = cur_begin
            cur_begin += delta
            self.layers[i].warmup_end = cur_begin


    def get_layers_to_drop(self, rnd_seed: int):
        ans = set()
        if not self.training:
            return ans

        batch_count = self.batch_count
        num_layers = len(self.layers)

        def get_layerdrop_prob(layer: int) -> float:
            layer_warmup_begin = self.layers[layer].warmup_begin
            layer_warmup_end = self.layers[layer].warmup_end

            initial_layerdrop_prob = 0.5
            final_layerdrop_prob = 0.05

            if batch_count == 0:
                # As a special case, if batch_count == 0, return 0 (drop no
                # layers).  This is rather ugly, I'm afraid; it is intended to
                # enable our scan_pessimistic_batches_for_oom() code to work correctly
                # so if we are going to get OOM it will happen early.
                # also search for 'batch_count' with quotes in this file to see
                # how we initialize the warmup count to a random number between
                # 0 and 10.
                return 0.0
            elif batch_count < layer_warmup_begin:
                return initial_layerdrop_prob
            elif batch_count > layer_warmup_end:
                return final_layerdrop_prob
            else:
                # linearly interpolate
                t = (batch_count - layer_warmup_begin) / layer_warmup_end
                assert 0.0 <= t < 1.001
                return initial_layerdrop_prob + t * (final_layerdrop_prob - initial_layerdrop_prob)

        shared_rng = random.Random(batch_count + self.module_seed)
        independent_rng = random.Random(rnd_seed)

        layerdrop_probs = [ get_layerdrop_prob(i) for i in range(num_layers) ]
        tot = sum(layerdrop_probs)
        # Instead of drawing the samples independently, we first randomly decide
        # how many layers to drop out, using the same random number generator between
        # jobs so that all jobs drop out the same number (this is for speed).
        # Then we use an approximate approach to drop out the individual layers
        # with their specified probs while reaching this exact target.
        num_to_drop = int(tot) + int(shared_rng.random() < (tot - int(tot)))

        layers = list(range(num_layers))
        independent_rng.shuffle(layers)

        # go through the shuffled layers until we get the required number of samples.
        if num_to_drop > 0:
            for layer in itertools.cycle(layers):
                if independent_rng.random() < layerdrop_probs[layer]:
                    ans.add(layer)
                if len(ans) == num_to_drop:
                    break
        if shared_rng.random() < 0.005 or __name__ == "__main__":
            logging.info(f"warmup_begin={self.warmup_begin:.1f}, warmup_end={self.warmup_end:.1f}, "
                         f"batch_count={batch_count:.1f}, num_to_drop={num_to_drop}, layers_to_drop={ans}")
        return ans


    def forward(
        self,
        src: Tensor,
        feature_mask: Union[Tensor, float] = 1.0,
        mask: Optional[Tensor] = None,
        src_key_padding_mask: Optional[Tensor] = None,
    ) -> Tensor:
        r"""Pass the input through the encoder layers in turn.

        Args:
            src: the sequence to the encoder (required).
            feature_mask: something that broadcasts with src, that we'll multiply `src`
               by at every layer.
            mask: the mask for the src sequence (optional).
            src_key_padding_mask: the mask for the src keys per batch (optional).

        Shape:
            src: (S, N, E).
            pos_emb: (N, 2*S-1, E)
            mask: (S, S).
            src_key_padding_mask: (N, S).
            S is the source sequence length, T is the target sequence length, N is the batch size, E is the feature number

        Returns: (x, x_no_combine), both of shape (S, N, E)
        """
        pos_emb = self.encoder_pos(src)
        output = src


        rnd_seed = src.numel() + random.randint(0, 1000)
        layers_to_drop = self.get_layers_to_drop(rnd_seed)

        output = output * feature_mask

        for i, mod in enumerate(self.layers):
            if i in layers_to_drop:
                continue
            output = mod(
                output,
                pos_emb,
                src_mask=mask,
                src_key_padding_mask=src_key_padding_mask,
            )

            output = output * feature_mask

        return output


class DownsampledZipformerEncoder(nn.Module):
    r"""
    DownsampledZipformerEncoder is a zipformer encoder evaluated at a reduced frame rate,
    after convolutional downsampling, and then upsampled again at the output, and combined
    with the origin input, so that the output has the same shape as the input.
    """
    def __init__(self,
                 encoder: nn.Module,
                 input_dim: int,
                 output_dim: int,
                 downsample: int):
        super(DownsampledZipformerEncoder, self).__init__()
        self.downsample_factor = downsample
        self.downsample = AttentionDownsample(input_dim, output_dim, downsample)
        self.encoder = encoder
        self.upsample = SimpleUpsample(output_dim, downsample)
        self.out_combiner = SimpleCombiner(input_dim,
                                           output_dim,
                                           min_weight=(0.0, 0.25))


    def forward(self,
                src: Tensor,
                feature_mask: Union[Tensor, float] = 1.0,
                mask: Optional[Tensor] = None,
                src_key_padding_mask: Optional[Tensor] = None,
    ) -> Tuple[Tensor, Tensor]:
        r"""Downsample, go through encoder, upsample.

        Args:
            src: the sequence to the encoder (required).
            feature_mask: something that broadcasts with src, that we'll multiply `src`
               by at every layer.  feature_mask is expected to be already downsampled by
               self.downsample_factor.
            mask: the mask for the src sequence (optional).  CAUTION: we need to downsample
                  this, if we are to support it.  Won't work correctly yet.
            src_key_padding_mask: the mask for the src keys per batch (optional).  Should
                  be downsampled already.

        Shape:
            src: (S, N, E).
            mask: (S, S).
            src_key_padding_mask: (N, S).
            S is the source sequence length, T is the target sequence length, N is the batch size, E is the feature number

        Returns: output of shape (S, N, F) where F is the number of output features
            (output_dim to constructor)
        """
        src_orig = src
        src = self.downsample(src)
        ds = self.downsample_factor
        if mask is not None:
            mask = mask[::ds,::ds]

        src = self.encoder(
            src, feature_mask=feature_mask, mask=mask, src_key_padding_mask=mask,
        )
        src = self.upsample(src)
        # remove any extra frames that are not a multiple of downsample_factor
        src = src[:src_orig.shape[0]]

        return self.out_combiner(src_orig, src)


class DownsamplingZipformerEncoder(nn.Module):
    r"""
    DownsamplingZipformerEncoder is a zipformer encoder that downsamples its input
    by a specified factor before feeding it to the zipformer layers.
    """
    def __init__(self,
                 encoder: nn.Module,
                 input_dim: int,
                 output_dim: int,
                 downsample: int):
        super(DownsampledZipformerEncoder, self).__init__()
        self.downsample_factor = downsample
        self.downsample = AttentionDownsample(input_dim, output_dim, downsample)
        self.encoder = encoder


    def forward(self,
                src: Tensor,
                feature_mask: Union[Tensor, float] = 1.0,
                mask: Optional[Tensor] = None,
                src_key_padding_mask: Optional[Tensor] = None,
    ) -> Tuple[Tensor, Tensor]:
        r"""Downsample, go through encoder, upsample.

        Args:
            src: the sequence to the encoder (required).
            feature_mask: something that broadcasts with src, that we'll multiply `src`
               by at every layer.  feature_mask is expected to be already downsampled by
               self.downsample_factor.
            mask: the mask for the src sequence (optional).  CAUTION: we need to downsample
                  this, if we are to support it.  Won't work correctly yet.
            src_key_padding_mask: the mask for the src keys per batch (optional).

        Shape:
            src: (S, N, E).
            mask: (S, S).
            src_key_padding_mask: (N, S).
            S is the source sequence length, T is the target sequence length, N is the batch size, E is the feature number

        Returns: output of shape (S, N, F) where F is the number of output features
            (output_dim to constructor)
        """
        src_orig = src
        src = self.downsample(src)
        ds = self.downsample_factor
        if mask is not None:
            mask = mask[::ds,::ds]
        if src_key_padding_mask is not None:
            src_key_padding_mask = src_key_padding_mask[::ds]

        src = self.encoder(
            src, feature_mask=feature_mask, mask=mask, src_key_padding_mask=mask,
        )
        return src


class AttentionDownsample(torch.nn.Module):
    """
    Does downsampling with attention, by weighted sum, and a projection..
    """
    def __init__(self,
                 in_channels: int,
                 out_channels: int,
                 downsample: int):
        """
        Require out_channels > in_channels.
        """
        super(AttentionDownsample, self).__init__()
        self.query = nn.Parameter(torch.randn(in_channels) * (in_channels ** -0.5))

        # fill in the extra dimensions with a projection of the input
        if out_channels > in_channels:
            self.extra_proj = nn.Linear(in_channels * downsample,
                                        out_channels - in_channels,
                                        bias=False)
        else:
            self.extra_proj = None
        self.downsample = downsample

    def forward(self,
                src: Tensor) -> Tensor:
        """
        x: (seq_len, batch_size, in_channels)
        Returns a tensor of shape
           ( (seq_len+downsample-1)//downsample, batch_size, out_channels)
        """
        (seq_len, batch_size, in_channels) = src.shape
        ds = self.downsample
        d_seq_len = (seq_len + ds - 1) // ds

        # Pad to an exact multiple of self.downsample
        if seq_len != d_seq_len * ds:
            # right-pad src, repeating the last element.
            pad = d_seq_len * ds - seq_len
            src_extra = src[src.shape[0]-1:].expand(pad, src.shape[1], src.shape[2])
            src = torch.cat((src, src_extra), dim=0)
            assert src.shape[0] == d_seq_len * ds

        src = src.reshape(d_seq_len, ds, batch_size, in_channels)
        scores = (src * self.query).sum(dim=-1, keepdim=True)

        scores =  penalize_abs_values_gt(scores,
                                         limit=10.0,
                                         penalty=1.0e-04)

        weights = scores.softmax(dim=1)

        # ans1 is the first `in_channels` channels of the output
        ans = (src * weights).sum(dim=1)
        src = src.permute(0, 2, 1, 3).reshape(d_seq_len, batch_size, ds * in_channels)

        if self.extra_proj is not None:
            ans2 = self.extra_proj(src)
            ans = torch.cat((ans, ans2), dim=2)
        return ans


class SimpleUpsample(torch.nn.Module):
    """
    A very simple form of upsampling that mostly just repeats the input, but
    also adds a position-specific bias.
    """
    def __init__(self,
                 num_channels: int,
                 upsample: int):
        super(SimpleUpsample, self).__init__()
        self.bias = nn.Parameter(torch.randn(upsample, num_channels) * 0.01)

    def forward(self,
                src: Tensor) -> Tensor:
        """
        x: (seq_len, batch_size, num_channels)
        Returns a tensor of shape
           ( (seq_len*upsample), batch_size, num_channels)
        """
        upsample = self.bias.shape[0]
        (seq_len, batch_size, num_channels) = src.shape
        src = src.unsqueeze(1).expand(seq_len, upsample, batch_size, num_channels)
        src = src + self.bias.unsqueeze(1)
        src = src.reshape(seq_len * upsample, batch_size, num_channels)
        return src

class SimpleCombiner(torch.nn.Module):
    """
    A very simple way of combining 2 vectors of 2 different dims, via a
    learned weighted combination in the shared part of the dim.
    Args:
         dim1: the dimension of the first input, e.g. 256
         dim2: the dimension of the second input, e.g. 384.
    The output will have the same dimension as dim2.
    """
    def __init__(self,
                 dim1: int,
                 dim2: int,
                 min_weight: Tuple[float] = (0., 0.)):
        super(SimpleCombiner, self).__init__()
        assert dim2 >= dim1
        initial_weight1 = 0.1
        self.weight1 = nn.Parameter(torch.full((dim2,), initial_weight1))
        self.min_weight = min_weight

    def forward(self,
                src1: Tensor,
                src2: Tensor) -> Tensor:
        """
        src1: (*, dim1)
        src2: (*, dim2)

        Returns: a tensor of shape (*, dim2)
        """
        assert src1.shape[:-1] == src2.shape[:-1]
        dim1 = src1.shape[-1]
        dim2 = src2.shape[-1]


        weight1 = self.weight1
        if self.training and random.random() < 0.25 and self.min_weight != (0., 0.):
            weight1 = weight1.clamp(min=self.min_weight[0],
                                    max=1.0-self.min_weight[1])


        src1_dim = src1.shape[-1]
        src2_dim = src2.shape[-1]
        if src1_dim != src2_dim:
            if src1_dim < src2_dim:
                zeros_shape = list(src1.shape[:-1]) + [src2_dim - src1_dim]
                src1 = torch.cat((src1, torch.zeros(*zeros_shape,
                                                    device=src1.device,
                                                    dtype=src1.dtype)),
                                 dim=-1)
            else:
                src1 = src1[:src2_dim]

        src1 = src1 * weight1
        src2 = src2 * (1.0 - weight1)

        return src1 + src2




class RelPositionalEncoding(torch.nn.Module):
    """Relative positional encoding module.

    See : Appendix B in "Transformer-XL: Attentive Language Models Beyond a Fixed-Length Context"
    Modified from https://github.com/espnet/espnet/blob/master/espnet/nets/pytorch_backend/transformer/embedding.py

    Args:
        d_model: Embedding dimension.
        dropout_rate: Dropout rate.
        max_len: Maximum input length.

    """

    def __init__(
        self, d_model: int, dropout_rate: float, max_len: int = 5000
    ) -> None:
        """Construct a PositionalEncoding object."""
        super(RelPositionalEncoding, self).__init__()
        self.d_model = d_model
        self.dropout = torch.nn.Dropout(dropout_rate)
        self.pe = None
        self.extend_pe(torch.tensor(0.0).expand(1, max_len))

    def extend_pe(self, x: Tensor) -> None:
        """Reset the positional encodings."""
        if self.pe is not None:
            # self.pe contains both positive and negative parts
            # the length of self.pe is 2 * input_len - 1
            if self.pe.size(1) >= x.size(0) * 2 - 1:
                # Note: TorchScript doesn't implement operator== for torch.Device
                if self.pe.dtype != x.dtype or str(self.pe.device) != str(
                    x.device
                ):
                    self.pe = self.pe.to(dtype=x.dtype, device=x.device)
                return
        # Suppose `i` means to the position of query vecotr and `j` means the
        # position of key vector. We use position relative positions when keys
        # are to the left (i>j) and negative relative positions otherwise (i<j).
        pe_positive = torch.zeros(x.size(0), self.d_model)
        pe_negative = torch.zeros(x.size(0), self.d_model)
        position = torch.arange(0, x.size(0), dtype=torch.float32).unsqueeze(1)
        div_term = torch.exp(
            torch.arange(0, self.d_model, 2, dtype=torch.float32)
            * -(math.log(10000.0) / self.d_model)
        )
        pe_positive[:, 0::2] = torch.sin(position * div_term)
        pe_positive[:, 1::2] = torch.cos(position * div_term)
        pe_negative[:, 0::2] = torch.sin(-1 * position * div_term)
        pe_negative[:, 1::2] = torch.cos(-1 * position * div_term)

        # Reserve the order of positive indices and concat both positive and
        # negative indices. This is used to support the shifting trick
        # as in "Transformer-XL: Attentive Language Models Beyond a Fixed-Length Context"
        pe_positive = torch.flip(pe_positive, [0]).unsqueeze(0)
        pe_negative = pe_negative[1:].unsqueeze(0)
        pe = torch.cat([pe_positive, pe_negative], dim=1)
        self.pe = pe.to(device=x.device, dtype=x.dtype)

    def forward(self, x: torch.Tensor) -> Tuple[Tensor, Tensor]:
        """Add positional encoding.

        Args:
            x (torch.Tensor): Input tensor (time, batch, `*`).

        Returns:
            torch.Tensor: Encoded tensor (batch, time, `*`).
            torch.Tensor: Encoded tensor (batch, 2*time-1, `*`).

        """
        self.extend_pe(x)
        pos_emb = self.pe[
            :,
            self.pe.size(1) // 2
            - x.size(0)
            + 1 : self.pe.size(1) // 2  # noqa E203
            + x.size(0),
        ]
        return self.dropout(pos_emb)



class RelPositionMultiheadAttention(nn.Module):
    r"""Multi-Head Attention layer with relative position encoding

    This is a quite heavily modified from: "Transformer-XL: Attentive Language Models Beyond a Fixed-Length Context",
    we have to write up the differences.


    Args:
        embed_dim: total dimension of the model.
        attention_dim: dimension in the attention module, may be less or more than embed_dim
            but must be a multiple of num_heads.
        num_heads: parallel attention heads.
        dropout: a Dropout layer on attn_output_weights. Default: 0.0.

    Examples::

        >>> rel_pos_multihead_attn = RelPositionMultiheadAttention(embed_dim, num_heads)
        >>> attn_output, attn_output_weights = multihead_attn(query, key, value, pos_emb)
    """

    def __init__(
        self,
        embed_dim: int,
        attention_dim: int,
        num_heads: int,
        pos_dim: int,
        dropout: float = 0.0,
    ) -> None:
        super(RelPositionMultiheadAttention, self).__init__()
        self.embed_dim = embed_dim
        self.attention_dim = attention_dim
        self.num_heads = num_heads
        self.dropout = dropout
        self.head_dim = attention_dim // num_heads
        self.pos_dim = pos_dim
        assert self.head_dim % 2 == 0, self.head_dim
        assert (
            self.head_dim * num_heads == attention_dim
        )

        # the initial_scale is supposed to take over the "scaling" factor of
        # head_dim ** -0.5, dividing it between the query and key.
        in_proj_dim = (2 * attention_dim +  # query, key
                       attention_dim // 2 + # value
                       pos_dim * num_heads)  # positional encoding query

        self.in_proj = ScaledLinear(embed_dim, in_proj_dim, bias=True,
                                    initial_scale=self.head_dim**-0.25)

        # self.whiten_values is applied on the values in forward();
        # it just copies the keys but prevents low-rank distribution by modifying grads.
        self.whiten_values = Whiten(num_groups=num_heads,
                                    whitening_limit=2.0,
                                    prob=(0.025, 0.25),
                                    grad_scale=0.025)
        self.whiten_keys = Whiten(num_groups=num_heads,
                                  whitening_limit=2.0,
                                  prob=(0.025, 0.25),
                                  grad_scale=0.025)


        # linear transformation for positional encoding.
        self.linear_pos = ScaledLinear(embed_dim, num_heads * pos_dim, bias=False,
                                       initial_scale=0.05)

        # the following are for diagnosics only, see --print-diagnostics option.
        # they only copy their inputs.
        self.copy_pos_query = Identity()
        self.copy_query = Identity()

        self.out_proj = ScaledLinear(
            attention_dim // 2, embed_dim, bias=True, initial_scale=0.05
        )

        self.in_proj2 = nn.Linear(embed_dim, attention_dim // 2, bias=False)
        self.out_proj2 = ScaledLinear(attention_dim // 2, embed_dim, bias=True,
                                      initial_scale=0.05)
        # self.whiten_values2 is applied on the values in forward2()
        self.whiten_values2 = Whiten(num_groups=num_heads,
                                     whitening_limit=2.0,
                                     prob=(0.025, 0.25),
                                     grad_scale=0.025)


    def forward(
        self,
        x: Tensor,
        pos_emb: Tensor,
        key_padding_mask: Optional[Tensor] = None,
        attn_mask: Optional[Tensor] = None,
    ) -> Tuple[Tensor, Tensor, Tensor]:
        r"""
        Args:
            x: input to be projected to query, key, value
            pos_emb: Positional embedding tensor
            key_padding_mask: if provided, specified padding elements in the key will
                be ignored by the attention. When given a binary mask and a value is True,
                the corresponding value on the attention layer will be ignored. When given
                a byte mask and a value is non-zero, the corresponding value on the attention
                layer will be ignored
            attn_mask: 2D or 3D mask that prevents attention to certain positions. A 2D mask will be broadcasted for all
                the batches while a 3D mask allows to specify a different mask for the entries of each batch.

        Shape:
            - Inputs:
            - x: :math:`(L, N, E)` where L is the target sequence length, N is the batch size, E is
            the embedding dimension.
            - pos_emb: :math:`(N, 2*L-1, E)` where L is the target sequence length, N is the batch size, E is
            the embedding dimension.
            - key_padding_mask: :math:`(N, S)` where N is the batch size, S is the source sequence length.
            If a ByteTensor is provided, the non-zero positions will be ignored while the position
            with the zero positions will be unchanged. If a BoolTensor is provided, the positions with the
            value of ``True`` will be ignored while the position with the value of ``False`` will be unchanged.
            - attn_mask: 2D mask :math:`(L, S)` where L is the target sequence length, S is the source sequence length.
            3D mask :math:`(N*num_heads, L, S)` where N is the batch size, L is the target sequence length,
            S is the source sequence length. attn_mask ensure that position i is allowed to attend the unmasked
            positions. If a ByteTensor is provided, the non-zero positions are not allowed to attend
            while the zero positions will be unchanged. If a BoolTensor is provided, positions with ``True``
            is not allowed to attend while ``False`` values will be unchanged. If a FloatTensor
            is provided, it will be added to the attention weight.

            - Returns: (attn_output, attn_weights)

             - attn_output: :math:`(S, N, E)` where S is the sequence length, N is the batch size,
                E is the embedding dimension.
              - attn_weights: :math:`(N * N, S, S)` where N is the batch size, H is the num-heads
                 and S is the sequence length.
        """
        x, weights = self.multi_head_attention_forward(
            self.in_proj(x),
            self.linear_pos(pos_emb),
            self.attention_dim,
            self.num_heads,
            self.dropout,
            self.out_proj.weight,
            self.out_proj.bias,
            training=self.training,
            key_padding_mask=key_padding_mask,
            attn_mask=attn_mask,
        )
        return x, weights


    def multi_head_attention_forward(
        self,
        x_proj: Tensor,
        pos: Tensor,
        attention_dim: int,
        num_heads: int,
        dropout_p: float,
        out_proj_weight: Tensor,
        out_proj_bias: Tensor,
        training: bool = True,
        key_padding_mask: Optional[Tensor] = None,
        attn_mask: Optional[Tensor] = None,
    ) -> Tuple[Tensor, Optional[Tensor]]:
        r"""
        Args:
            x_proj: the projected input, to be split into query, key, value.
            pos: head-specific biases arising from the positional embeddings.
            attention_dim: dimension inside attention mechanism
            num_heads: parallel attention heads.
            dropout_p: probability of an element to be zeroed.
            out_proj_weight, out_proj_bias: the output projection weight and bias.
            training: apply dropout if is ``True``.
            key_padding_mask: if provided, specified padding elements in the key will
                be ignored by the attention. This is an binary mask. When the value is True,
                the corresponding value on the attention layer will be filled with -inf.
            attn_mask: 2D or 3D mask that prevents attention to certain positions. A 2D mask will be broadcasted for all
                the batches while a 3D mask allows to specify a different mask for the entries of each batch.

        Shape:
            Inputs:
            - x: :math:`(L, N, 7 * A // 2)` where L is the target sequence length, N is the batch size, A is
              the attention dimension.  Will be split into (query, key, value, pos).
            - pos: :math:`(N, 2*L-1, A//2)` or :math:`(1, 2*L-1, A//2)` where L is the sequence
              length, N is the batch size, and A is the attention dim.
            - key_padding_mask: :math:`(N, S)` where N is the batch size, S is the source sequence length.
            If a ByteTensor is provided, the non-zero positions will be ignored while the zero positions
            will be unchanged. If a BoolTensor is provided, the positions with the
            value of ``True`` will be ignored while the position with the value of ``False`` will be unchanged.
            - attn_mask: 2D mask :math:`(L, S)` where L is the target sequence length, S is the source sequence length.
            3D mask :math:`(N*num_heads, L, S)` where N is the batch size, L is the target sequence length,
            S is the source sequence length. attn_mask ensures that position i is allowed to attend the unmasked
            positions. If a ByteTensor is provided, the non-zero positions are not allowed to attend
            while the zero positions will be unchanged. If a BoolTensor is provided, positions with ``True``
            are not allowed to attend while ``False`` values will be unchanged. If a FloatTensor
            is provided, it will be added to the attention weight.

            Outputs:
            - attn_output: :math:`(L, N, E)` where L is the target sequence length, N is the batch size,
              E is the embedding dimension.
            - attn_weights: :math:`(N * H, S, S)` where N is the batch size,
              H is the num-heads, S is the sequence length.
        """

        seq_len, bsz, _ = x_proj.size()

        head_dim = attention_dim // num_heads
        pos_dim = self.pos_dim  # positional-encoding dim per head
        assert (
            head_dim * num_heads == attention_dim
        ), "attention_dim must be divisible by num_heads"


        # self-attention
        q = x_proj[...,0:attention_dim]
        k = x_proj[...,attention_dim:2*attention_dim]
        value_dim = attention_dim // 2
        v = x_proj[...,2*attention_dim:2*attention_dim+value_dim]
        # p is the position-encoding query, its dimension is num_heads*pos_dim..
        p = x_proj[...,2*attention_dim+value_dim:]


        k = self.whiten_keys(k)  # does nothing in the forward pass.
        v = self.whiten_values(v)  # does nothing in the forward pass.
        q = self.copy_query(q)  # for diagnostics only, does nothing.
        p = self.copy_pos_query(p)  # for diagnostics only, does nothing.


        if attn_mask is not None:
            assert (
                attn_mask.dtype == torch.float32
                or attn_mask.dtype == torch.float64
                or attn_mask.dtype == torch.float16
                or attn_mask.dtype == torch.uint8
                or attn_mask.dtype == torch.bool
            ), "Only float, byte, and bool types are supported for attn_mask, not {}".format(
                attn_mask.dtype
            )
            if attn_mask.dtype == torch.uint8:
                warnings.warn(
                    "Byte tensor for attn_mask is deprecated. Use bool tensor instead."
                )
                attn_mask = attn_mask.to(torch.bool)

            if attn_mask.dim() == 2:
                attn_mask = attn_mask.unsqueeze(0)
                if list(attn_mask.size()) != [1, seq_len, seq_len]:
                    raise RuntimeError(
                        "The size of the 2D attn_mask is not correct."
                    )
            elif attn_mask.dim() == 3:
                if list(attn_mask.size()) != [
                    bsz * num_heads,
                    seq_len,
                    seq_len,
                ]:
                    raise RuntimeError(
                        "The size of the 3D attn_mask is not correct."
                    )
            else:
                raise RuntimeError(
                    "attn_mask's dimension {} is not supported".format(
                        attn_mask.dim()
                    )
                )
            # attn_mask's dim is 3 now.

        # convert ByteTensor key_padding_mask to bool
        if (
            key_padding_mask is not None
            and key_padding_mask.dtype == torch.uint8
        ):
            warnings.warn(
                "Byte tensor for key_padding_mask is deprecated. Use bool tensor instead."
            )
            key_padding_mask = key_padding_mask.to(torch.bool)

        q = q.reshape(seq_len, bsz, num_heads, head_dim)
        p = p.reshape(seq_len, bsz, num_heads, pos_dim)
        k = k.reshape(seq_len, bsz, num_heads, head_dim)
        v = v.reshape(seq_len, bsz * num_heads, head_dim // 2).transpose(0, 1)


        if key_padding_mask is not None:
            assert key_padding_mask.size(0) == bsz, "{} == {}".format(
                key_padding_mask.size(0), bsz
            )
            assert key_padding_mask.size(1) == seq_len, "{} == {}".format(
                key_padding_mask.size(1), seq_len
            )



        q = q.permute(1, 2, 0, 3)  # (batch, head, time1, head_dim)
        p = p.permute(1, 2, 0, 3)  # (batch, head, time1, pos_dim)
        k = k.permute(1, 2, 3, 0)  # (batch, head, d_k, time2)


        seq_len2 = 2 * seq_len - 1
        pos = pos.reshape(1, seq_len2, num_heads, pos_dim).permute(0, 2, 3, 1)
        # pos shape now: (batch, head, pos_dim, seq_len2)

        # (batch, head, time1, pos_dim) x (1, head, pos_dim, seq_len2) -> (batch, head, time1, seq_len2)
        #  [where seq_len2 represents relative position.]
        pos_weights = torch.matmul(p, pos)
        # the following .as_strided() expression converts the last axis of pos_weights from relative
        # to absolute position.  I don't know whether I might have got the time-offsets backwards or
        # not, but let this code define which way round it is supposed to be.
        pos_weights = pos_weights.as_strided((bsz, num_heads, seq_len, seq_len),
                                             (pos_weights.stride(0),
                                              pos_weights.stride(1),
                                              pos_weights.stride(2)-pos_weights.stride(3),
                                              pos_weights.stride(3)),
                                              storage_offset=pos_weights.stride(3) * (seq_len - 1))


        # caution: they are really scores at this point.
        attn_output_weights = torch.matmul(q, k) + pos_weights

        if training and random.random() < 0.1:
            # This is a harder way of limiting the attention scores to not be too large.
            # It incurs a penalty if any of them has an absolute value greater than 50.0.
            # this should be outside the normal range of the attention scores.  We use
            # this mechanism instead of, say, a limit on entropy, because once the entropy
            # gets very small gradients through the softmax can become very small, and
            # some mechanisms like that become ineffective.
            attn_output_weights = penalize_abs_values_gt(attn_output_weights,
                                                         limit=25.0,
                                                         penalty=1.0e-04)


        # attn_output_weights: (batch, head, time1, time2)
        attn_output_weights = attn_output_weights.view(
            bsz * num_heads, seq_len, seq_len
        )

        assert list(attn_output_weights.size()) == [
            bsz * num_heads,
            seq_len,
            seq_len,
        ]

        if attn_mask is not None:
            if attn_mask.dtype == torch.bool:
                attn_output_weights.masked_fill_(attn_mask, float("-inf"))
            else:
                attn_output_weights += attn_mask

        if key_padding_mask is not None:
            attn_output_weights = attn_output_weights.view(
                bsz, num_heads, seq_len, seq_len
            )
            attn_output_weights = attn_output_weights.masked_fill(
                key_padding_mask.unsqueeze(1).unsqueeze(2),
                float("-inf"),
            )
            attn_output_weights = attn_output_weights.view(
                bsz * num_heads, seq_len, seq_len
            )

        # Using this version of softmax, defined in scaling.py,
        # should save a little of the memory used in backprop by, if
        # we are in automatic mixed precision mode (amp) == autocast,
        # only storing the half-precision output for backprop purposes.
        attn_output_weights = softmax(attn_output_weights, dim=-1)

        attn_output_weights = nn.functional.dropout(
            attn_output_weights, p=dropout_p, training=training
        )

        attn_output = torch.bmm(attn_output_weights, v)
        assert list(attn_output.size()) == [bsz * num_heads, seq_len,
                                            head_dim // 2]
        attn_output = (
            attn_output.transpose(0, 1)
            .contiguous()
            .view(seq_len, bsz, attention_dim // 2)
        )
        attn_output = nn.functional.linear(
            attn_output, out_proj_weight, out_proj_bias
        )

        return attn_output, attn_output_weights


    def forward2(
        self,
        x: Tensor,
        attn_weights: Tensor,
    ) -> Tensor:
        """
        Second forward function, where we re-use the attn_weights returned by the first forward function
        but with different input.
        Args:
               x: input, of shape (seq_len, batch_size, embed_dim)
           attn_weights: attention weights returned by forward(), of shape (batch_size * num_heads, seq_len, seq_len)
        Returns:
               output of the same shape as x, i.e. (seq_len, batch_size, embed_dim)
        """
        num_heads = self.num_heads
        (seq_len, bsz, embed_dim) = x.shape
        head_dim = self.attention_dim // num_heads
        # v: (tgt_len, bsz, embed_dim // 2)
        v = self.in_proj2(x)
        v = self.whiten_values2(v)  # does nothing in the forward pass.
        v = v.reshape(seq_len, bsz * num_heads, head_dim // 2).transpose(0, 1)

        # now v: (bsz * num_heads, seq_len, head_dim // 2)
        attn_output = torch.bmm(attn_weights, v)

        if random.random() < 0.001 or __name__ == "__main__":
            self._print_attn_stats(attn_weights, attn_output)

        # attn_output: (bsz * num_heads, seq_len, head_dim)
        attn_output = (
            attn_output.transpose(0, 1)
            .contiguous()
            .view(seq_len, bsz, self.attention_dim // 2)
        )
        # returned value is of shape (seq_len, bsz, embed_dim), like x.
        return self.out_proj2(attn_output)


    def _print_attn_stats(
            self,
            attn_weights: Tensor,
            attn_output: Tensor):
        # attn_weights: (batch_size * num_heads, seq_len, seq_len)
        # attn_output: (bsz * num_heads, seq_len, head_dim)
        (n, seq_len, head_dim) = attn_output.shape
        num_heads = self.num_heads
        bsz = n // num_heads

        with torch.no_grad():
            with torch.cuda.amp.autocast(enabled=False):
                attn_weights = attn_weights.to(torch.float32)
                attn_output = attn_output.to(torch.float32)
                attn_weights_entropy = -((attn_weights + 1.0e-20).log() * attn_weights).sum(
                    dim=-1).reshape(bsz, num_heads, seq_len).mean(dim=(0,2))
                attn_output = attn_output.reshape(bsz, num_heads, seq_len, head_dim)
                attn_output = attn_output.permute(1, 0, 2, 3).reshape(num_heads, bsz * seq_len, head_dim)
                attn_output_mean = attn_output.mean(dim=1, keepdim=True)
                attn_output = attn_output - attn_output_mean
                attn_covar = torch.matmul(attn_output.transpose(1, 2), attn_output) / (bsz * seq_len)
                # attn_covar: (num_heads, head_dim, head_dim)
                #eigs, _ = torch.symeig(attn_covar)
                #logging.info(f"attn_weights_entropy = {attn_weights_entropy}, output_eigs = {eigs}")

                attn_covar = _diag(attn_covar).mean(dim=1)  # (num_heads,)
                embed_dim = self.in_proj2.weight.shape[1]
                in_proj_covar = (self.in_proj2.weight.reshape(num_heads, head_dim, embed_dim) ** 2).mean(dim=(1,2))
                out_proj_covar = (self.out_proj2.weight.reshape(embed_dim, num_heads, head_dim) ** 2).mean(dim=(0,2))
                logging.info(f"attn_weights_entropy = {attn_weights_entropy}, covar={attn_covar}, in_proj_covar={in_proj_covar}, out_proj_covar={out_proj_covar}")




class ModifiedSEModule(nn.Module):
    """
    A modified version of Squeeze-and-Excite, where the nonliearity happens in the full dim and
    we just project to a small bottleneck dimension.
    """
    def __init__(self,
                 d_model: int,
                 bottleneck_dim: int = 8):
        super().__init__()
        self.squeeze_proj = nn.Linear(d_model, bottleneck_dim,
                                      bias=False)


        self.in_proj = nn.Linear(d_model, d_model,
                                 bias=False)

        # Caution: this cannot work correctly with an extremeley small batch size, e.g. if
        # we were training with a single very long audio sequence, or just 2 or 3 sequences
        # at a time.  We make max_factor small to reduce the harm this could cause
        # (although when the grads get back past the averaging operation they would
        # be quite small and would probably not hurt the rest of the model much.)
        self.balancer = ActivationBalancer(
            d_model, channel_dim=-1,
            min_positive=0.05, max_positive=0.95,
            min_abs=0.1,
            max_abs=50.0,
            max_factor=0.02,
            min_prob=0.2,
        )
        self.activation = DoubleSwish()

<<<<<<< HEAD
        self.bottleneck_balancer = ActivationBalancer(
            bottleneck_dim, channel_dim=-1,
            min_positive=0.05, max_positive=0.95,
            max_abs=5.0,
            min_abs=0.5,
            max_factor=0.01,
            min_prob=0.2,
        )
        #self.bottleneck_norm = BasicNorm(bottleneck_dim)

=======
>>>>>>> f625810d
        self.from_bottleneck_proj =  ScaledLinear(bottleneck_dim, d_model)

        self.out_proj = ScaledLinear(d_model, d_model,
                                     bias=False, initial_scale=0.1)

        self.out_whiten = Whiten(num_groups=1,
                                 whitening_limit=10.0,
                                 prob=(0.025, 0.25),
                                 grad_scale=0.01)




    def forward(self,
                x: Tensor,
                key_padding_mask):
        """
        Args:
           x: a Tensor of shape (T, N, C)
          key_padding_mask: a Tensor of bool, of shape (N, T), with True in masked
            positions.
        Returns:
           a Tensor of shape (1, N, C)
        """
        if key_padding_mask is not None:
            pooling_mask = key_padding_mask.logical_not().to(x.dtype)  # (N, T)
            pooling_mask = (pooling_mask / pooling_mask.sum(dim=1, keepdim=True))
            pooling_mask = pooling_mask.transpose(0, 1).contiguous().unsqueeze(-1)
            # now pooling_mask: (T, N, 1)
        else:
            num_frames = x.shape[0]
            pooling_mask = 1.0 / num_frames

        squeezed = (x * pooling_mask).sum(dim=0, keepdim=True)
        squeezed = self.squeeze_proj(squeezed)
        squeezed = self.balancer(squeezed)
        squeezed = self.activation(squeezed)
<<<<<<< HEAD
        squeezed = self.to_bottleneck_proj(squeezed)
        squeezed = self.bottleneck_balancer(squeezed)
        #squeezed = self.bottleneck_norm(squeezed)
        squeezed = self.from_bottleneck_proj(squeezed)
        if random.random() < 0.05:
            # to stop a hopefully-unlikely failure mode where the inputs to the sigmoid
            # get too large and the grads get mostly too small.
            squeezed = penalize_abs_values_gt(squeezed, limit=10.0, penalty=1.0e-04)
=======
        squeezed = self.from_bottleneck_proj(squeezed)
>>>>>>> f625810d

        x = self.in_proj(x)
        x = x * squeezed
        return self.out_whiten(self.out_proj(x))


class FeedforwardModule(nn.Module):
    """Feedforward module in Zipformer model.
    """
    def __init__(self,
                 d_model: int,
                 feedforward_dim: int,
                 dropout: float):
        super(FeedforwardModule, self).__init__()
        self.in_proj = nn.Linear(d_model, feedforward_dim)
        self.balancer = ActivationBalancer(feedforward_dim,
                                           channel_dim=-1, max_abs=10.0,
                                           min_prob=0.25)
        self.activation = DoubleSwish()
        self.dropout = nn.Dropout(dropout)
        self.out_proj = ScaledLinear(feedforward_dim, d_model,
                                     initial_scale=0.01)

    def forward(self,
                x: Tensor):
        x = self.in_proj(x)
        x = self.balancer(x)
        x = self.activation(x)
        x = self.dropout(x)
        x = self.out_proj(x)
        return x


class ConvolutionModule(nn.Module):
    """ConvolutionModule in Zipformer model.
    Modified from https://github.com/espnet/espnet/blob/master/espnet/nets/pytorch_backend/zipformer/convolution.py

    Args:
        channels (int): The number of channels of conv layers.
        kernel_size (int): Kernerl size of conv layers.
        bias (bool): Whether to use bias in conv layers (default=True).

    """

    def __init__(
        self, channels: int, kernel_size: int, bias: bool = True
    ) -> None:
        """Construct an ConvolutionModule object."""
        super(ConvolutionModule, self).__init__()
        # kernerl_size should be a odd number for 'SAME' padding
        assert (kernel_size - 1) % 2 == 0

        self.pointwise_conv1 = nn.Conv1d(
            channels,
            2 * channels,
            kernel_size=1,
            stride=1,
            padding=0,
            bias=bias,
        )

        # after pointwise_conv1 we put x through a gated linear unit (nn.functional.glu).
        # For most layers the normal rms value of channels of x seems to be in the range 1 to 4,
        # but sometimes, for some reason, for layer 0 the rms ends up being very large,
        # between 50 and 100 for different channels.  This will cause very peaky and
        # sparse derivatives for the sigmoid gating function, which will tend to make
        # the loss function not learn effectively.  (for most layers the average absolute values
        # are in the range 0.5..9.0, and the average p(x>0), i.e. positive proportion,
        # at the output of pointwise_conv1.output is around 0.35 to 0.45 for different
        # layers, which likely breaks down as 0.5 for the "linear" half and
        # 0.2 to 0.3 for the part that goes into the sigmoid.  The idea is that if we
        # constrain the rms values to a reasonable range via a constraint of max_abs=10.0,
        # it will be in a better position to start learning something, i.e. to latch onto
        # the correct range.
        self.deriv_balancer1 = ActivationBalancer(
            2 * channels,
            channel_dim=1, max_abs=10.0, min_positive=0.05, max_positive=1.0
        )

        self.depthwise_conv = nn.Conv1d(
            channels,
            channels,
            kernel_size,
            stride=1,
            padding=(kernel_size - 1) // 2,
            groups=channels,
            bias=bias,
        )

        self.deriv_balancer2 = ActivationBalancer(
            channels, channel_dim=1,
            min_positive=0.05, max_positive=1.0,
            max_abs=20.0,
        )

        self.activation = DoubleSwish()

        self.pointwise_conv2 = ScaledConv1d(
            channels,
            channels,
            kernel_size=1,
            stride=1,
            padding=0,
            bias=bias,
            initial_scale=0.05,
        )

    def forward(self,
                x: Tensor,
                src_key_padding_mask: Optional[Tensor] = None,
    ) -> Tensor:
        """Compute convolution module.

        Args:
            x: Input tensor (#time, batch, channels).
           src_key_padding_mask: the mask for the src keys per batch (optional):
               (batch, #time), contains bool in masked positions.

        Returns:
            Tensor: Output tensor (#time, batch, channels).

        """
        # exchange the temporal dimension and the feature dimension
        x = x.permute(1, 2, 0)  # (#batch, channels, time).

        # GLU mechanism
        x = self.pointwise_conv1(x)  # (batch, 2*channels, time)

        x = self.deriv_balancer1(x)
        x = nn.functional.glu(x, dim=1)  # (batch, channels, time)

        if src_key_padding_mask is not None:
            x.masked_fill_(src_key_padding_mask.unsqueeze(1).expand_as(x), 0.0)

        # 1D Depthwise Conv
        x = self.depthwise_conv(x)

        x = self.deriv_balancer2(x)
        x = self.activation(x)

        x = self.pointwise_conv2(x)  # (batch, channel, time)

        return x.permute(2, 0, 1)


class Conv2dSubsampling(nn.Module):
    """Convolutional 2D subsampling (to 1/4 length).

    Convert an input of shape (N, T, idim) to an output
    with shape (N, T', odim), where
    T' = (T-3)//2 - 2 == (T-7)//2

    It is based on
    https://github.com/espnet/espnet/blob/master/espnet/nets/pytorch_backend/transformer/subsampling.py  # noqa
    """

    def __init__(
        self,
        in_channels: int,
        out_channels: int,
        layer1_channels: int = 8,
        layer2_channels: int = 32,
        layer3_channels: int = 128,
        dropout: float = 0.1,
    ) -> None:
        """
        Args:
          in_channels:
            Number of channels in. The input shape is (N, T, in_channels).
            Caution: It requires: T >=7, in_channels >=7
          out_channels
            Output dim. The output shape is (N, (T-3)//2, out_channels)
          layer1_channels:
            Number of channels in layer1
          layer1_channels:
            Number of channels in layer2
        """
        assert in_channels >= 7
        super().__init__()

        self.conv = nn.Sequential(
            nn.Conv2d(
                in_channels=1,
                out_channels=layer1_channels,
                kernel_size=3,
                padding=(0, 1),  # (time, freq)
            ),
            ActivationBalancer(layer1_channels,
                               channel_dim=1),
            DoubleSwish(),
            nn.Conv2d(
                in_channels=layer1_channels,
                out_channels=layer2_channels,
                kernel_size=3,
                stride=2,
                padding=0,
            ),
            ActivationBalancer(layer2_channels,
                               channel_dim=1),
            DoubleSwish(),
            nn.Conv2d(
                in_channels=layer2_channels,
                out_channels=layer3_channels,
                kernel_size=3,
                stride=(1, 2), # (time, freq)
            ),
            ActivationBalancer(layer3_channels,
                               channel_dim=1),
            DoubleSwish(),
        )
        out_height = (((in_channels - 1) // 2) - 1) // 2
        self.out = ScaledLinear(out_height * layer3_channels, out_channels)
        self.dropout = nn.Dropout(dropout)


    def forward(self, x: torch.Tensor) -> torch.Tensor:
        """Subsample x.

        Args:
          x:
            Its shape is (N, T, idim).

        Returns:
          Return a tensor of shape (N, ((T-1)//2 - 1)//2, odim)
        """
        # On entry, x is (N, T, idim)
        x = x.unsqueeze(1)  # (N, T, idim) -> (N, 1, T, idim) i.e., (N, C, H, W)
        x = self.conv(x)
        # Now x is of shape (N, odim, ((T-3)//2 - 1)//2, ((idim-1)//2 - 1)//2)
        b, c, t, f = x.size()
        x = self.out(x.transpose(1, 2).reshape(b, t, c * f))
        # Now x is of shape (N, ((T-1)//2 - 1))//2, odim)
        x = self.dropout(x)
        return x

class AttentionCombine(nn.Module):
    """
    This module combines a list of Tensors, all with the same shape, to
    produce a single output of that same shape which, in training time,
    is a random combination of all the inputs; but which in test time
    will be just the last input.

    All but the last input will have a linear transform before we
    randomly combine them; these linear transforms will be initialized
    to the identity transform.

    The idea is that the list of Tensors will be a list of outputs of multiple
    zipformer layers.  This has a similar effect as iterated loss. (See:
    DEJA-VU: DOUBLE FEATURE PRESENTATION AND ITERATED LOSS IN DEEP TRANSFORMER
    NETWORKS).
    """

    def __init__(
        self,
        num_channels: int,
        num_inputs: int,
        random_prob: float = 0.25,
        single_prob: float = 0.333,
    ) -> None:
        """
        Args:
          num_channels:
            the number of channels
          num_inputs:
            The number of tensor inputs, which equals the number of layers'
            outputs that are fed into this module.  E.g. in an 18-layer neural
            net if we output layers 16, 12, 18, num_inputs would be 3.
          random_prob:
            the probability with which we apply a nontrivial mask, in training
            mode.
         single_prob:
            the probability with which we mask to allow just a single
            module's output (in training)
        """
        super().__init__()

        self.random_prob = random_prob
        self.single_prob = single_prob
        self.weight  = torch.nn.Parameter(torch.zeros(num_channels,
                                                     num_inputs))
        self.bias = torch.nn.Parameter(torch.zeros(num_inputs))

        assert 0 <= random_prob <= 1, random_prob
        assert 0 <= single_prob <= 1, single_prob



    def forward(self, inputs: List[Tensor]) -> Tensor:
        """Forward function.
        Args:
          inputs:
            A list of Tensor, e.g. from various layers of a transformer.
            All must be the same shape, of (*, num_channels)
        Returns:
          A Tensor of shape (*, num_channels).  In test mode
          this is just the final input.
        """
        num_inputs = self.weight.shape[1]
        assert len(inputs) == num_inputs

        # Shape of weights: (*, num_inputs)
        num_channels = inputs[0].shape[-1]
        num_frames = inputs[0].numel() // num_channels

        ndim = inputs[0].ndim
        # stacked_inputs: (num_frames, num_channels, num_inputs)
        stacked_inputs = torch.stack(inputs, dim=ndim).reshape(
            (num_frames, num_channels, num_inputs)
        )

        scores = (stacked_inputs * self.weight).sum(dim=(1,)) + self.bias

        if random.random() < 0.002:
            logging.info(f"Average scores are {scores.softmax(dim=1).mean(dim=0)}")

        if self.training:
            # random masking..
            mask_start = torch.randint(low=1, high=int(num_inputs / self.random_prob),
                                       size=(num_frames,), device=scores.device).unsqueeze(1)
            # mask will have rows like: [ False, False, False, True, True, .. ]
            arange = torch.arange(num_inputs, device=scores.device).unsqueeze(0).expand(
                num_frames, num_inputs)
            mask = arange >= mask_start

            apply_single_prob = torch.logical_and(torch.rand(size=(num_frames, 1),
                                                             device=scores.device) < self.single_prob,
                                                  mask_start < num_inputs)
            single_prob_mask = torch.logical_and(apply_single_prob,
                                                 arange < mask_start - 1)

            mask = torch.logical_or(mask,
                                    single_prob_mask)

            scores = scores.masked_fill(mask, float('-inf'))

        if self.training and random.random() < 0.1:
            scores =  penalize_abs_values_gt(scores,
                                             limit=10.0,
                                             penalty=1.0e-04)

        weights = scores.softmax(dim=1)

        # (num_frames, num_channels, num_inputs) * (num_frames, num_inputs, 1) -> (num_frames, num_channels, 1),
        ans = torch.matmul(stacked_inputs, weights.unsqueeze(2))
        # ans: (*, num_channels)
        ans = ans.reshape(*tuple(inputs[0].shape[:-1]), num_channels)

        if __name__ == "__main__":
            # for testing only...
            print("Weights = ", weights.reshape(num_frames, num_inputs))
        return ans



def _test_random_combine():
    print("_test_random_combine()")
    num_inputs = 3
    num_channels = 50
    m = AttentionCombine(
        num_channels=num_channels,
        num_inputs=num_inputs,
        random_prob=0.5,
        single_prob=0.0)


    x = [torch.ones(3, 4, num_channels) for _ in range(num_inputs)]

    y = m(x)
    assert y.shape == x[0].shape
    assert torch.allclose(y, x[0])  # .. since actually all ones.


def _test_zipformer_main():
    feature_dim = 50
    batch_size = 5
    seq_len = 20
    feature_dim = 50
    # Just make sure the forward pass runs.

    c = Zipformer(
        num_features=feature_dim, encoder_dims=(64,96), encoder_unmasked_dims=(48,64), nhead=(4,4)
    )
    batch_size = 5
    seq_len = 20
    # Just make sure the forward pass runs.
    f = c(
        torch.randn(batch_size, seq_len, feature_dim),
        torch.full((batch_size,), seq_len, dtype=torch.int64),
    )
    f[0].sum().backward()
    c.eval()
    f = c(
        torch.randn(batch_size, seq_len, feature_dim),
        torch.full((batch_size,), seq_len, dtype=torch.int64),
    )
    f  # to remove flake8 warnings


if __name__ == "__main__":
    logging.getLogger().setLevel(logging.INFO)
    torch.set_num_threads(1)
    torch.set_num_interop_threads(1)
    _test_random_combine()
    _test_zipformer_main()<|MERGE_RESOLUTION|>--- conflicted
+++ resolved
@@ -1458,19 +1458,6 @@
         )
         self.activation = DoubleSwish()
 
-<<<<<<< HEAD
-        self.bottleneck_balancer = ActivationBalancer(
-            bottleneck_dim, channel_dim=-1,
-            min_positive=0.05, max_positive=0.95,
-            max_abs=5.0,
-            min_abs=0.5,
-            max_factor=0.01,
-            min_prob=0.2,
-        )
-        #self.bottleneck_norm = BasicNorm(bottleneck_dim)
-
-=======
->>>>>>> f625810d
         self.from_bottleneck_proj =  ScaledLinear(bottleneck_dim, d_model)
 
         self.out_proj = ScaledLinear(d_model, d_model,
@@ -1508,18 +1495,8 @@
         squeezed = self.squeeze_proj(squeezed)
         squeezed = self.balancer(squeezed)
         squeezed = self.activation(squeezed)
-<<<<<<< HEAD
-        squeezed = self.to_bottleneck_proj(squeezed)
-        squeezed = self.bottleneck_balancer(squeezed)
-        #squeezed = self.bottleneck_norm(squeezed)
         squeezed = self.from_bottleneck_proj(squeezed)
-        if random.random() < 0.05:
-            # to stop a hopefully-unlikely failure mode where the inputs to the sigmoid
-            # get too large and the grads get mostly too small.
-            squeezed = penalize_abs_values_gt(squeezed, limit=10.0, penalty=1.0e-04)
-=======
-        squeezed = self.from_bottleneck_proj(squeezed)
->>>>>>> f625810d
+
 
         x = self.in_proj(x)
         x = x * squeezed
